# Copyright Iris contributors
#
# This file is part of Iris and is released under the LGPL license.
# See COPYING and COPYING.LESSER in the root of the repository for full
# licensing details.
"""
Provides the infrastructure to support the common metadata API.

"""


from abc import ABCMeta
from collections import namedtuple
from collections.abc import Iterable, Mapping
from copy import deepcopy
from functools import lru_cache, wraps
import re

import numpy as np
import numpy.ma as ma
from xxhash import xxh64_hexdigest

from ..config import get_logger
from .lenient import _LENIENT
from .lenient import _lenient_service as lenient_service
from .lenient import _qualname as qualname

__all__ = [
    "AncillaryVariableMetadata",
    "BaseMetadata",
    "CellMeasureMetadata",
    "CoordMetadata",
    "CubeMetadata",
    "DimCoordMetadata",
    "hexdigest",
    "metadata_filter",
    "metadata_manager_factory",
    "SERVICES",
    "SERVICES_COMBINE",
    "SERVICES_DIFFERENCE",
    "SERVICES_EQUAL",
]


# https://www.unidata.ucar.edu/software/netcdf/docs/netcdf_data_set_components.html#object_name

from ..util import guess_coord_axis

_TOKEN_PARSE = re.compile(r"""^[a-zA-Z0-9][\w\.\+\-@]*$""")

# Configure the logger.
logger = get_logger(__name__, fmt="[%(cls)s.%(funcName)s]")


def hexdigest(item):
    """
    Calculate a hexidecimal string hash representation of the provided item.

    Calculates a 64-bit non-cryptographic hash of the provided item, using
    the extremely fast ``xxhash`` hashing algorithm, and returns the hexdigest
    string representation of the hash.

    This provides a means to compare large and/or complex objects through
    simple string hexdigest comparison.

    Args:

    * item (object):
        The item that requires to have its hexdigest calculated.

    Returns:
        The string hexidecimal representation of the item's 64-bit hash.

    """
    # Special case: deal with numpy arrays.
    if ma.isMaskedArray(item):
        parts = (
            item.shape,
            xxh64_hexdigest(item.data),
            xxh64_hexdigest(item.mask),
        )
        item = str(parts)
    elif isinstance(item, np.ndarray):
        parts = (item.shape, xxh64_hexdigest(item))
        item = str(parts)

    try:
        # Calculate single-shot hash to avoid allocating state on the heap
        result = xxh64_hexdigest(item)
    except TypeError:
        # xxhash expects a bytes-like object, so try hashing the
        # string representation of the provided item instead, but
        # also fold in the object type...
        parts = (type(item), item)
        result = xxh64_hexdigest(str(parts))

    return result


class _NamedTupleMeta(ABCMeta):
    """
    Meta-class to support the convenience of creating a namedtuple from
    names/members of the metadata class hierarchy.

    """

    def __new__(mcs, name, bases, namespace):
        names = []

        for base in bases:
            if hasattr(base, "_fields"):
                base_names = getattr(base, "_fields")
                is_abstract = getattr(
                    base_names, "__isabstractmethod__", False
                )
                if not is_abstract:
                    if (not isinstance(base_names, Iterable)) or isinstance(
                        base_names, str
                    ):
                        base_names = (base_names,)
                    names.extend(base_names)

        if "_members" in namespace and not getattr(
            namespace["_members"], "__isabstractmethod__", False
        ):
            namespace_names = namespace["_members"]

            if (not isinstance(namespace_names, Iterable)) or isinstance(
                namespace_names, str
            ):
                namespace_names = (namespace_names,)

            names.extend(namespace_names)

        if names:
            item = namedtuple(f"{name}Namedtuple", names)
            bases = list(bases)
            # Influence the appropriate MRO.
            bases.insert(0, item)
            bases = tuple(bases)

        return super().__new__(mcs, name, bases, namespace)


class BaseMetadata(metaclass=_NamedTupleMeta):
    """
    Container for common metadata.

    """

    DEFAULT_NAME = "unknown"  # the fall-back name for metadata identity

    _members = (
        "standard_name",
        "long_name",
        "var_name",
        "units",
        "attributes",
    )

    __slots__ = ()

    @lenient_service
    def __eq__(self, other):
        """
        Determine whether the associated metadata members are equivalent.

        Args:

        * other (metadata):
            A metadata instance of the same type.

        Returns:
            Boolean.

        """
        result = NotImplemented
        # Only perform equivalence with similar class instances.
        if hasattr(other, "__class__") and other.__class__ is self.__class__:
            if _LENIENT(self.__eq__) or _LENIENT(self.equal):
                # Perform "lenient" equality.
                logger.debug(
                    "lenient", extra=dict(cls=self.__class__.__name__)
                )
                result = self._compare_lenient(other)
            else:
                # Perform "strict" equality.
                logger.debug("strict", extra=dict(cls=self.__class__.__name__))

                def func(field):
                    left = getattr(self, field)
                    right = getattr(other, field)
                    if self._is_attributes(field, left, right):
                        result = self._compare_strict_attributes(left, right)
                    else:
                        result = left == right
                    return result

                # Note that, for strict we use "_fields" not "_members".
                # TODO: refactor so that 'non-participants' can be held in their specific subclasses.
                # Certain members never participate in strict equivalence, so
                # are filtered out.
                fields = filter(
                    lambda field: field
                    not in (
                        "circular",
                        "src_dim",
                        "node_dimension",
                        "edge_dimension",
                        "face_dimension",
                    ),
                    self._fields,
                )
                result = all([func(field) for field in fields])

        return result

    def __lt__(self, other):
        #
        # Support Python2 behaviour for a "<" operation involving a
        # "NoneType" operand.
        #
        if not isinstance(other, self.__class__):
            return NotImplemented

        def _sort_key(item):
            keys = []
            for field in item._fields:
                if field != "attributes":
                    value = getattr(item, field)
                    keys.extend((value is not None, value))
            return tuple(keys)

        return _sort_key(self) < _sort_key(other)

    def __ne__(self, other):
        result = self.__eq__(other)
        if result is not NotImplemented:
            result = not result

        return result

    def __str__(self):
        field_strings = []
        for field in self._fields:
            value = getattr(self, field)
            if value is None or isinstance(value, (str, dict)) and not value:
                continue
            field_strings.append(f"{field}={value}")

        return f"{type(self).__name__}({', '.join(field_strings)})"

    def _api_common(
        self, other, func_service, func_operation, action, lenient=None
    ):
        """
        Common entry-point for lenient metadata API methods.

        Args:

        * other (metadata):
            A metadata instance of the same type.

        * func_service (callable):
            The parent service method offering the API entry-point to the service.

        * func_operation (callable):
            The parent service method that provides the actual service.

        * action (str):
            The verb describing the service operation.

        Kwargs:

        * lenient (boolean):
            Enable/disable the lenient service operation. The default is to automatically
            detect whether this lenient service operation is enabled.

        Returns:
            The result of the service operation to the parent service caller.

        """
        # Ensure that we have similar class instances.
        if (
            not hasattr(other, "__class__")
            or other.__class__ is not self.__class__
        ):
            emsg = "Cannot {} {!r} with {!r}."
            raise TypeError(
                emsg.format(action, self.__class__.__name__, type(other))
            )

        if lenient is None:
            result = func_operation(other)
        else:
            if lenient:
                # Use qualname to disassociate from the instance bounded method.
                args, kwargs = (qualname(func_service),), dict()
            else:
                # Use qualname to guarantee that the instance bounded method
                # is a hashable key.
                args, kwargs = (), {qualname(func_service): False}

            with _LENIENT.context(*args, **kwargs):
                result = func_operation(other)

        return result

    def _combine(self, other):
        """Perform associated metadata member combination."""
        if _LENIENT(self.combine):
            # Perform "lenient" combine.
            logger.debug("lenient", extra=dict(cls=self.__class__.__name__))
            values = self._combine_lenient(other)
        else:
            # Perform "strict" combine.
            logger.debug("strict", extra=dict(cls=self.__class__.__name__))

            def func(field):
                left = getattr(self, field)
                right = getattr(other, field)
                if self._is_attributes(field, left, right):
                    result = self._combine_strict_attributes(left, right)
                else:
                    result = left if left == right else None
                return result

            # Note that, for strict we use "_fields" not "_members".
            values = [func(field) for field in self._fields]

        return values

    def _combine_lenient(self, other):
        """
        Perform lenient combination of metadata members.

        Args:

        * other (BaseMetadata):
            The other metadata participating in the lenient combination.

        Returns:
            A list of combined metadata member values.

        """

        def func(field):
            left = getattr(self, field)
            right = getattr(other, field)
            result = None
            if field == "units":
                # Perform "strict" combination for "units".
                result = left if left == right else None
            elif self._is_attributes(field, left, right):
                result = self._combine_lenient_attributes(left, right)
            else:
                if left == right:
                    result = left
                elif left is None:
                    result = right
                elif right is None:
                    result = left
            return result

        # Note that, we use "_members" not "_fields".
        return [func(field) for field in BaseMetadata._members]

    @staticmethod
    def _combine_lenient_attributes(left, right):
        """Leniently combine the dictionary members together."""
        # Copy the dictionaries.
        left = deepcopy(left)
        right = deepcopy(right)
        # Use xxhash to perform an extremely fast non-cryptographic hash of
        # each dictionary key rvalue, thus ensuring that the dictionary is
        # completely hashable, as required by a set.
        sleft = {(k, hexdigest(v)) for k, v in left.items()}
        sright = {(k, hexdigest(v)) for k, v in right.items()}
        # Intersection of common items.
        common = sleft & sright
        # Items in sleft different from sright.
        dsleft = dict(sleft - sright)
        # Items in sright different from sleft.
        dsright = dict(sright - sleft)
        # Intersection of common item keys with different values.
        keys = set(dsleft.keys()) & set(dsright.keys())
        # Remove (in-place) common item keys with different values.
        [dsleft.pop(key) for key in keys]
        [dsright.pop(key) for key in keys]
        # Now bring the result together.
        result = {k: left[k] for k, _ in common}
        result.update({k: left[k] for k in dsleft.keys()})
        result.update({k: right[k] for k in dsright.keys()})

        return result

    @staticmethod
    def _combine_strict_attributes(left, right):
        """Perform strict combination of the dictionary members."""
        # Copy the dictionaries.
        left = deepcopy(left)
        right = deepcopy(right)
        # Use xxhash to perform an extremely fast non-cryptographic hash of
        # each dictionary key rvalue, thus ensuring that the dictionary is
        # completely hashable, as required by a set.
        sleft = {(k, hexdigest(v)) for k, v in left.items()}
        sright = {(k, hexdigest(v)) for k, v in right.items()}
        # Intersection of common items.
        common = sleft & sright
        # Now bring the result together.
        result = {k: left[k] for k, _ in common}

        return result

    def _compare_lenient(self, other):
        """
        Perform lenient equality of metadata members.

        Args:

        * other (BaseMetadata):
            The other metadata participating in the lenient comparison.

        Returns:
            Boolean.

        """
        result = False

        # Use the "name" method to leniently compare "standard_name",
        # "long_name", and "var_name" in a well defined way.
        if self.name() == other.name():

            def func(field):
                left = getattr(self, field)
                right = getattr(other, field)
                if field == "units":
                    # Perform "strict" compare for "units".
                    result = left == right
                elif self._is_attributes(field, left, right):
                    result = self._compare_lenient_attributes(left, right)
                else:
                    # Perform "lenient" compare for members.
                    result = (left == right) or left is None or right is None
                return result

            # Note that, we use "_members" not "_fields".
            # Lenient equality explicitly ignores the "var_name" member.
            result = all(
                [
                    func(field)
                    for field in BaseMetadata._members
                    if field != "var_name"
                ]
            )

        return result

    @staticmethod
    def _compare_lenient_attributes(left, right):
        """Perform lenient compare between the dictionary members."""
        # Use xxhash to perform an extremely fast non-cryptographic hash of
        # each dictionary key rvalue, thus ensuring that the dictionary is
        # completely hashable, as required by a set.
        sleft = {(k, hexdigest(v)) for k, v in left.items()}
        sright = {(k, hexdigest(v)) for k, v in right.items()}
        # Items in sleft different from sright.
        dsleft = dict(sleft - sright)
        # Items in sright different from sleft.
        dsright = dict(sright - sleft)
        # Intersection of common item keys with different values.
        keys = set(dsleft.keys()) & set(dsright.keys())

        return not bool(keys)

    @staticmethod
    def _compare_strict_attributes(left, right):
        """Perform strict compare between the dictionary members."""
        # Use xxhash to perform an extremely fast non-cryptographic hash of
        # each dictionary key rvalue, thus ensuring that the dictionary is
        # completely hashable, as required by a set.
        sleft = {(k, hexdigest(v)) for k, v in left.items()}
        sright = {(k, hexdigest(v)) for k, v in right.items()}

        return sleft == sright

    def _difference(self, other):
        """Perform associated metadata member difference."""
        if _LENIENT(self.difference):
            # Perform "lenient" difference.
            logger.debug("lenient", extra=dict(cls=self.__class__.__name__))
            values = self._difference_lenient(other)
        else:
            # Perform "strict" difference.
            logger.debug("strict", extra=dict(cls=self.__class__.__name__))

            def func(field):
                left = getattr(self, field)
                right = getattr(other, field)
                if self._is_attributes(field, left, right):
                    result = self._difference_strict_attributes(left, right)
                else:
                    result = None if left == right else (left, right)
                return result

            # Note that, for strict we use "_fields" not "_members".
            values = [func(field) for field in self._fields]

        return values

    def _difference_lenient(self, other):
        """
        Perform lenient difference of metadata members.

        Args:

        * other (BaseMetadata):
            The other metadata participating in the lenient difference.

        Returns:
            A list of difference metadata member values.

        """

        def func(field):
            left = getattr(self, field)
            right = getattr(other, field)
            if field == "units":
                # Perform "strict" difference for "units".
                result = None if left == right else (left, right)
            elif self._is_attributes(field, left, right):
                result = self._difference_lenient_attributes(left, right)
            else:
                # Perform "lenient" difference for members.
                result = (
                    (left, right)
                    if left is not None and right is not None and left != right
                    else None
                )
            return result

        # Note that, we use "_members" not "_fields".
        return [func(field) for field in BaseMetadata._members]

    @staticmethod
    def _difference_lenient_attributes(left, right):
        """Perform lenient difference between the dictionary members."""
        # Use xxhash to perform an extremely fast non-cryptographic hash of
        # each dictionary key rvalue, thus ensuring that the dictionary is
        # completely hashable, as required by a set.
        sleft = {(k, hexdigest(v)) for k, v in left.items()}
        sright = {(k, hexdigest(v)) for k, v in right.items()}
        # Items in sleft different from sright.
        dsleft = dict(sleft - sright)
        # Items in sright different from sleft.
        dsright = dict(sright - sleft)
        # Intersection of common item keys with different values.
        keys = set(dsleft.keys()) & set(dsright.keys())
        # Keep (in-place) common item keys with different values.
        [dsleft.pop(key) for key in list(dsleft.keys()) if key not in keys]
        [dsright.pop(key) for key in list(dsright.keys()) if key not in keys]

        if not bool(dsleft) and not bool(dsright):
            result = None
        else:
            # Replace hash-rvalue with original rvalue.
            dsleft = {k: left[k] for k in dsleft.keys()}
            dsright = {k: right[k] for k in dsright.keys()}
            result = (dsleft, dsright)

        return result

    @staticmethod
    def _difference_strict_attributes(left, right):
        """Perform strict difference between the dictionary members."""
        # Use xxhash to perform an extremely fast non-cryptographic hash of
        # each dictionary key rvalue, thus ensuring that the dictionary is
        # completely hashable, as required by a set.
        sleft = {(k, hexdigest(v)) for k, v in left.items()}
        sright = {(k, hexdigest(v)) for k, v in right.items()}
        # Items in sleft different from sright.
        dsleft = dict(sleft - sright)
        # Items in sright different from sleft.
        dsright = dict(sright - sleft)

        if not bool(dsleft) and not bool(dsright):
            result = None
        else:
            # Replace hash-rvalue with original rvalue.
            dsleft = {k: left[k] for k in dsleft.keys()}
            dsright = {k: right[k] for k in dsright.keys()}
            result = (dsleft, dsright)

        return result

    @staticmethod
    def _is_attributes(field, left, right):
        """Determine whether we have two 'attributes' dictionaries."""
        return (
            field == "attributes"
            and isinstance(left, Mapping)
            and isinstance(right, Mapping)
        )

    @lenient_service
    def combine(self, other, lenient=None):
        """
        Return a new metadata instance created by combining each of the
        associated metadata members.

        Args:

        * other (metadata):
            A metadata instance of the same type.

        Kwargs:

        * lenient (boolean):
            Enable/disable lenient combination. The default is to automatically
            detect whether this lenient operation is enabled.

        Returns:
            Metadata instance.

        """
        result = self._api_common(
            other, self.combine, self._combine, "combine", lenient=lenient
        )
        return self.__class__(*result)

    @lenient_service
    def difference(self, other, lenient=None):
        """
        Return a new metadata instance created by performing a difference
        comparison between each of the associated metadata members.

        A metadata member returned with a value of "None" indicates that there
        is no difference between the members being compared. Otherwise, a tuple
        of the different values is returned.

        Args:

        * other (metadata):
            A metadata instance of the same type.

        Kwargs:

        * lenient (boolean):
            Enable/disable lenient difference. The default is to automatically
            detect whether this lenient operation is enabled.

        Returns:
            Metadata instance of member differences or None.

        """
        result = self._api_common(
            other, self.difference, self._difference, "differ", lenient=lenient
        )
        result = (
            None
            if all([item is None for item in result])
            else self.__class__(*result)
        )
        return result

    @lenient_service
    def equal(self, other, lenient=None):
        """
        Determine whether the associated metadata members are equivalent.

        Args:

        * other (metadata):
            A metadata instance of the same type.

        Kwargs:

        * lenient (boolean):
            Enable/disable lenient equivalence. The default is to automatically
            detect whether this lenient operation is enabled.

        Returns:
            Boolean.

        """
        result = self._api_common(
            other, self.equal, self.__eq__, "compare", lenient=lenient
        )
        return result

    @classmethod
    def from_metadata(cls, other):
        """
        Convert the provided metadata instance from a different type
        to this metadata type, using only the relevant metadata members.

        Non-common metadata members are set to ``None``.

        Args:

        * other (metadata):
            A metadata instance of any type.

        Returns:
            New metadata instance.

        """
        result = None
        if isinstance(other, BaseMetadata):
            if other.__class__ is cls:
                result = other
            else:
                kwargs = {field: None for field in cls._fields}
                fields = set(cls._fields) & set(other._fields)
                for field in fields:
                    kwargs[field] = getattr(other, field)
                result = cls(**kwargs)
        return result

    def name(self, default=None, token=False):
        """
        Returns a string name representing the identity of the metadata.

        First it tries standard name, then it tries the long name, then
        the NetCDF variable name, before falling-back to a default value,
        which itself defaults to the string 'unknown'.

        Kwargs:

        * default:
            The fall-back string representing the default name. Defaults to
            the string 'unknown'.
        * token:
            If True, ensures that the name returned satisfies the criteria for
            the characters required by a valid NetCDF name. If it is not
            possible to return a valid name, then a ValueError exception is
            raised. Defaults to False.

        Returns:
            String.

        """

        def _check(item):
            return self.token(item) if token else item

        default = self.DEFAULT_NAME if default is None else default

        result = (
            _check(self.standard_name)
            or _check(self.long_name)
            or _check(self.var_name)
            or _check(default)
        )

        if token and result is None:
            emsg = "Cannot retrieve a valid name token from {!r}"
            raise ValueError(emsg.format(self))

        return result

    @classmethod
    def token(cls, name):
        """
        Determine whether the provided name is a valid NetCDF name and thus
        safe to represent a single parsable token.

        Args:

        * name:
            The string name to verify

        Returns:
            The provided name if valid, otherwise None.

        """
        if name is not None:
            result = _TOKEN_PARSE.match(name)
            name = result if result is None else name

        return name


class AncillaryVariableMetadata(BaseMetadata):
    """
    Metadata container for a :class:`~iris.coords.AncillaryVariableMetadata`.

    """

    __slots__ = ()

    @wraps(BaseMetadata.__eq__, assigned=("__doc__",), updated=())
    @lenient_service
    def __eq__(self, other):
        return super().__eq__(other)

    @wraps(BaseMetadata.combine, assigned=("__doc__",), updated=())
    @lenient_service
    def combine(self, other, lenient=None):
        return super().combine(other, lenient=lenient)

    @wraps(BaseMetadata.difference, assigned=("__doc__",), updated=())
    @lenient_service
    def difference(self, other, lenient=None):
        return super().difference(other, lenient=lenient)

    @wraps(BaseMetadata.equal, assigned=("__doc__",), updated=())
    @lenient_service
    def equal(self, other, lenient=None):
        return super().equal(other, lenient=lenient)


class CellMeasureMetadata(BaseMetadata):
    """
    Metadata container for a :class:`~iris.coords.CellMeasure`.

    """

    _members = "measure"

    __slots__ = ()

    @wraps(BaseMetadata.__eq__, assigned=("__doc__",), updated=())
    @lenient_service
    def __eq__(self, other):
        return super().__eq__(other)

    def _combine_lenient(self, other):
        """
        Perform lenient combination of metadata members for cell measures.

        Args:

        * other (CellMeasureMetadata):
            The other cell measure metadata participating in the lenient
            combination.

        Returns:
            A list of combined metadata member values.

        """
        # Perform "strict" combination for "measure".
        value = self.measure if self.measure == other.measure else None
        # Perform lenient combination of the other parent members.
        result = super()._combine_lenient(other)
        result.append(value)

        return result

    def _compare_lenient(self, other):
        """
        Perform lenient equality of metadata members for cell measures.

        Args:

        * other (CellMeasureMetadata):
            The other cell measure metadata participating in the lenient
            comparison.

        Returns:
            Boolean.

        """
        # Perform "strict" comparison for "measure".
        result = self.measure == other.measure
        if result:
            # Perform lenient comparison of the other parent members.
            result = super()._compare_lenient(other)

        return result

    def _difference_lenient(self, other):
        """
        Perform lenient difference of metadata members for cell measures.

        Args:

        * other (CellMeasureMetadata):
            The other cell measure metadata participating in the lenient
            difference.

        Returns:
            A list of difference metadata member values.

        """
        # Perform "strict" difference for "measure".
        value = (
            None
            if self.measure == other.measure
            else (self.measure, other.measure)
        )
        # Perform lenient difference of the other parent members.
        result = super()._difference_lenient(other)
        result.append(value)

        return result

    @wraps(BaseMetadata.combine, assigned=("__doc__",), updated=())
    @lenient_service
    def combine(self, other, lenient=None):
        return super().combine(other, lenient=lenient)

    @wraps(BaseMetadata.difference, assigned=("__doc__",), updated=())
    @lenient_service
    def difference(self, other, lenient=None):
        return super().difference(other, lenient=lenient)

    @wraps(BaseMetadata.equal, assigned=("__doc__",), updated=())
    @lenient_service
    def equal(self, other, lenient=None):
        return super().equal(other, lenient=lenient)


class CoordMetadata(BaseMetadata):
    """
    Metadata container for a :class:`~iris.coords.Coord`.

    """

    _members = ("coord_system", "climatological")

    __slots__ = ()

    @wraps(BaseMetadata.__eq__, assigned=("__doc__",), updated=())
    @lenient_service
    def __eq__(self, other):
        # Convert a DimCoordMetadata instance to a CoordMetadata instance.
        if (
            self.__class__ is CoordMetadata
            and hasattr(other, "__class__")
            and other.__class__ is DimCoordMetadata
        ):
            other = self.from_metadata(other)
        return super().__eq__(other)

    def __lt__(self, other):
        #
        # Support Python2 behaviour for a "<" operation involving a
        # "NoneType" operand.
        #
        if not isinstance(other, BaseMetadata):
            return NotImplemented

        if other.__class__ is DimCoordMetadata:
            other = self.from_metadata(other)

        if not isinstance(other, self.__class__):
            return NotImplemented

        def _sort_key(item):
            keys = []
            for field in item._fields:
                if field not in ("attributes", "coord_system"):
                    value = getattr(item, field)
                    keys.extend((value is not None, value))
            return tuple(keys)

        return _sort_key(self) < _sort_key(other)

    def _combine_lenient(self, other):
        """
        Perform lenient combination of metadata members for coordinates.

        Args:

        * other (CoordMetadata):
            The other coordinate metadata participating in the lenient
            combination.

        Returns:
            A list of combined metadata member values.

        """
        # Perform "strict" combination for "coord_system" and "climatological".
        def func(field):
            left = getattr(self, field)
            right = getattr(other, field)
            return left if left == right else None

        # Note that, we use "_members" not "_fields".
        values = [func(field) for field in CoordMetadata._members]
        # Perform lenient combination of the other parent members.
        result = super()._combine_lenient(other)
        result.extend(values)

        return result

    def _compare_lenient(self, other):
        """
        Perform lenient equality of metadata members for coordinates.

        Args:

        * other (CoordMetadata):
            The other coordinate metadata participating in the lenient
            comparison.

        Returns:
            Boolean.

        """
        # Perform "strict" comparison for "coord_system" and "climatological".
        result = all(
            [
                getattr(self, field) == getattr(other, field)
                for field in CoordMetadata._members
            ]
        )
        if result:
            # Perform lenient comparison of the other parent members.
            result = super()._compare_lenient(other)

        return result

    def _difference_lenient(self, other):
        """
        Perform lenient difference of metadata members for coordinates.

        Args:

        * other (CoordMetadata):
            The other coordinate metadata participating in the lenient
            difference.

        Returns:
            A list of difference metadata member values.

        """
        # Perform "strict" difference for "coord_system" and "climatological".
        def func(field):
            left = getattr(self, field)
            right = getattr(other, field)
            return None if left == right else (left, right)

        # Note that, we use "_members" not "_fields".
        values = [func(field) for field in CoordMetadata._members]
        # Perform lenient difference of the other parent members.
        result = super()._difference_lenient(other)
        result.extend(values)

        return result

    @wraps(BaseMetadata.combine, assigned=("__doc__",), updated=())
    @lenient_service
    def combine(self, other, lenient=None):
        # Convert a DimCoordMetadata instance to a CoordMetadata instance.
        if (
            self.__class__ is CoordMetadata
            and hasattr(other, "__class__")
            and other.__class__ is DimCoordMetadata
        ):
            other = self.from_metadata(other)
        return super().combine(other, lenient=lenient)

    @wraps(BaseMetadata.difference, assigned=("__doc__",), updated=())
    @lenient_service
    def difference(self, other, lenient=None):
        # Convert a DimCoordMetadata instance to a CoordMetadata instance.
        if (
            self.__class__ is CoordMetadata
            and hasattr(other, "__class__")
            and other.__class__ is DimCoordMetadata
        ):
            other = self.from_metadata(other)
        return super().difference(other, lenient=lenient)

    @wraps(BaseMetadata.equal, assigned=("__doc__",), updated=())
    @lenient_service
    def equal(self, other, lenient=None):
        # Convert a DimCoordMetadata instance to a CoordMetadata instance.
        if (
            self.__class__ is CoordMetadata
            and hasattr(other, "__class__")
            and other.__class__ is DimCoordMetadata
        ):
            other = self.from_metadata(other)
        return super().equal(other, lenient=lenient)


class CubeMetadata(BaseMetadata):
    """
    Metadata container for a :class:`~iris.cube.Cube`.

    """

    _members = "cell_methods"

    __slots__ = ()

    @wraps(BaseMetadata.__eq__, assigned=("__doc__",), updated=())
    @lenient_service
    def __eq__(self, other):
        return super().__eq__(other)

    def __lt__(self, other):
        #
        # Support Python2 behaviour for a "<" operation involving a
        # "NoneType" operand.
        #
        if not isinstance(other, self.__class__):
            return NotImplemented

        def _sort_key(item):
            keys = []
            for field in item._fields:
                if field not in ("attributes", "cell_methods"):
                    value = getattr(item, field)
                    keys.extend((value is not None, value))
            return tuple(keys)

        return _sort_key(self) < _sort_key(other)

    def _combine_lenient(self, other):
        """
        Perform lenient combination of metadata members for cubes.

        Args:

        * other (CubeMetadata):
            The other cube metadata participating in the lenient combination.

        Returns:
            A list of combined metadata member values.

        """
        # Perform "strict" combination for "cell_methods".
        value = (
            self.cell_methods
            if self.cell_methods == other.cell_methods
            else None
        )
        # Perform lenient combination of the other parent members.
        result = super()._combine_lenient(other)
        result.append(value)

        return result

    def _compare_lenient(self, other):
        """
        Perform lenient equality of metadata members for cubes.

        Args:

        * other (CubeMetadata):
            The other cube metadata participating in the lenient comparison.

        Returns:
            Boolean.

        """
        # Perform "strict" comparison for "cell_methods".
        result = self.cell_methods == other.cell_methods
        if result:
            result = super()._compare_lenient(other)

        return result

    def _difference_lenient(self, other):
        """
        Perform lenient difference of metadata members for cubes.

        Args:

        * other (CubeMetadata):
            The other cube metadata participating in the lenient difference.

        Returns:
            A list of difference metadata member values.

        """
        # Perform "strict" difference for "cell_methods".
        value = (
            None
            if self.cell_methods == other.cell_methods
            else (self.cell_methods, other.cell_methods)
        )
        # Perform lenient difference of the other parent members.
        result = super()._difference_lenient(other)
        result.append(value)

        return result

    @property
    def _names(self):
        """
        A tuple containing the value of each name participating in the identity
        of a :class:`iris.cube.Cube`. This includes the standard name,
        long name, NetCDF variable name, and the STASH from the attributes
        dictionary.

        """
        standard_name = self.standard_name
        long_name = self.long_name
        var_name = self.var_name

        # Defensive enforcement of attributes being a dictionary.
        if not isinstance(self.attributes, Mapping):
            try:
                self.attributes = dict()
            except AttributeError:
                emsg = "Invalid '{}.attributes' member, must be a mapping."
                raise AttributeError(emsg.format(self.__class__.__name__))

        stash_name = self.attributes.get("STASH")
        if stash_name is not None:
            stash_name = str(stash_name)

        return standard_name, long_name, var_name, stash_name

    @wraps(BaseMetadata.combine, assigned=("__doc__",), updated=())
    @lenient_service
    def combine(self, other, lenient=None):
        return super().combine(other, lenient=lenient)

    @wraps(BaseMetadata.difference, assigned=("__doc__",), updated=())
    @lenient_service
    def difference(self, other, lenient=None):
        return super().difference(other, lenient=lenient)

    @wraps(BaseMetadata.equal, assigned=("__doc__",), updated=())
    @lenient_service
    def equal(self, other, lenient=None):
        return super().equal(other, lenient=lenient)

    @wraps(BaseMetadata.name)
    def name(self, default=None, token=False):
        def _check(item):
            return self.token(item) if token else item

        default = self.DEFAULT_NAME if default is None else default

        # Defensive enforcement of attributes being a dictionary.
        if not isinstance(self.attributes, Mapping):
            try:
                self.attributes = dict()
            except AttributeError:
                emsg = "Invalid '{}.attributes' member, must be a mapping."
                raise AttributeError(emsg.format(self.__class__.__name__))

        result = (
            _check(self.standard_name)
            or _check(self.long_name)
            or _check(self.var_name)
            or _check(str(self.attributes.get("STASH", "")))
            or _check(default)
        )

        if token and result is None:
            emsg = "Cannot retrieve a valid name token from {!r}"
            raise ValueError(emsg.format(self))

        return result


class DimCoordMetadata(CoordMetadata):
    """
    Metadata container for a :class:`~iris.coords.DimCoord`

    """

    # The "circular" member is stateful only, and does not participate
    # in lenient/strict equivalence.
    _members = ("circular",)

    __slots__ = ()

    @wraps(CoordMetadata.__eq__, assigned=("__doc__",), updated=())
    @lenient_service
    def __eq__(self, other):
        # Convert a CoordMetadata instance to a DimCoordMetadata instance.
        if hasattr(other, "__class__") and other.__class__ is CoordMetadata:
            other = self.from_metadata(other)
        return super().__eq__(other)

    def __lt__(self, other):
        #
        # Support Python2 behaviour for a "<" operation involving a
        # "NoneType" operand.
        #
        if not isinstance(other, BaseMetadata):
            return NotImplemented

        if other.__class__ is CoordMetadata:
            other = self.from_metadata(other)

        if not isinstance(other, self.__class__):
            return NotImplemented

        def _sort_key(item):
            keys = []
            for field in item._fields:
                if field not in ("attributes", "coord_system"):
                    value = getattr(item, field)
                    keys.extend((value is not None, value))
            return tuple(keys)

        return _sort_key(self) < _sort_key(other)

    @wraps(CoordMetadata._combine_lenient, assigned=("__doc__",), updated=())
    def _combine_lenient(self, other):
        # Perform "strict" combination for "circular".
        value = self.circular if self.circular == other.circular else None
        # Perform lenient combination of the other parent members.
        result = super()._combine_lenient(other)
        result.append(value)

        return result

    @wraps(CoordMetadata._compare_lenient, assigned=("__doc__",), updated=())
    def _compare_lenient(self, other):
        # The "circular" member is not part of lenient equivalence.
        return super()._compare_lenient(other)

    @wraps(
        CoordMetadata._difference_lenient, assigned=("__doc__",), updated=()
    )
    def _difference_lenient(self, other):
        # Perform "strict" difference for "circular".
        value = (
            None
            if self.circular == other.circular
            else (self.circular, other.circular)
        )
        # Perform lenient difference of the other parent members.
        result = super()._difference_lenient(other)
        result.append(value)

        return result

    @wraps(CoordMetadata.combine, assigned=("__doc__",), updated=())
    @lenient_service
    def combine(self, other, lenient=None):
        # Convert a CoordMetadata instance to a DimCoordMetadata instance.
        if hasattr(other, "__class__") and other.__class__ is CoordMetadata:
            other = self.from_metadata(other)
        return super().combine(other, lenient=lenient)

    @wraps(CoordMetadata.difference, assigned=("__doc__",), updated=())
    @lenient_service
    def difference(self, other, lenient=None):
        # Convert a CoordMetadata instance to a DimCoordMetadata instance.
        if hasattr(other, "__class__") and other.__class__ is CoordMetadata:
            other = self.from_metadata(other)
        return super().difference(other, lenient=lenient)

    @wraps(CoordMetadata.equal, assigned=("__doc__",), updated=())
    @lenient_service
    def equal(self, other, lenient=None):
        # Convert a CoordMetadata instance to a DimCoordMetadata instance.
        if hasattr(other, "__class__") and other.__class__ is CoordMetadata:
            other = self.from_metadata(other)
        return super().equal(other, lenient=lenient)


<<<<<<< HEAD
@lru_cache(maxsize=None)
def _factory_cache(cls):
=======
def metadata_filter(
    instances,
    item=None,
    standard_name=None,
    long_name=None,
    var_name=None,
    attributes=None,
    axis=None,
):
    """
    Filter a collection of objects by their metadata to fit the given metadata
    criteria.

    Criteria can be either specific properties or other objects with metadata
    to be matched.

    Args:

    * instances:
        One or more objects to be filtered.

    Kwargs:

    * item:
        Either,

        * a :attr:`~iris.common.mixin.CFVariableMixin.standard_name`,
          :attr:`~iris.common.mixin.CFVariableMixin.long_name`, or
          :attr:`~iris.common.mixin.CFVariableMixin.var_name` which is compared
          against the :meth:`~iris.common.mixin.CFVariableMixin.name`.

        * a coordinate or metadata instance equal to that of
          the desired objects e.g., :class:`~iris.coords.DimCoord`
          or :class:`CoordMetadata`.

    * standard_name:
        The CF standard name of the desired object. If ``None``, does not
        check for ``standard_name``.

    * long_name:
        An unconstrained description of the object. If ``None``, does not
        check for ``long_name``.

    * var_name:
        The NetCDF variable name of the desired object. If ``None``, does
        not check for ``var_name``.

    * attributes:
        A dictionary of attributes desired on the object. If ``None``,
        does not check for ``attributes``.

    * axis:
        The desired object's axis, see :func:`~iris.util.guess_coord_axis`.
        If ``None``, does not check for ``axis``. Accepts the values ``X``,
        ``Y``, ``Z`` and ``T`` (case-insensitive).

    Returns:
        A list of the objects supplied in the ``instances`` argument, limited
        to only those that matched the given criteria.

    """
    name = None
    obj = None

    if isinstance(item, str):
        name = item
    else:
        obj = item

    # apply de morgan's law for one less logical operation
    if not (isinstance(instances, str) or isinstance(instances, Iterable)):
        instances = [instances]

    result = instances

    if name is not None:
        result = [instance for instance in result if instance.name() == name]

    if standard_name is not None:
        result = [
            instance
            for instance in result
            if instance.standard_name == standard_name
        ]

    if long_name is not None:
        result = [
            instance for instance in result if instance.long_name == long_name
        ]

    if var_name is not None:
        result = [
            instance for instance in result if instance.var_name == var_name
        ]

    if attributes is not None:
        if not isinstance(attributes, Mapping):
            msg = (
                "The attributes keyword was expecting a dictionary "
                "type, but got a %s instead." % type(attributes)
            )
            raise ValueError(msg)

        def attr_filter(instance):
            return all(
                k in instance.attributes
                and hexdigest(instance.attributes[k]) == hexdigest(v)
                for k, v in attributes.items()
            )

        result = [instance for instance in result if attr_filter(instance)]

    if axis is not None:
        axis = axis.upper()

        def get_axis(instance):
            if hasattr(instance, "axis"):
                axis = instance.axis.upper()
            else:
                axis = guess_coord_axis(instance)
            return axis

        result = [
            instance for instance in result if get_axis(instance) == axis
        ]

    if obj is not None:
        if hasattr(obj, "__class__") and issubclass(
            obj.__class__, BaseMetadata
        ):
            target_metadata = obj
        else:
            target_metadata = obj.metadata

        result = [
            instance
            for instance in result
            if instance.metadata == target_metadata
        ]

    return result


def metadata_manager_factory(cls, **kwargs):
    """
    A class instance factory function responsible for manufacturing
    metadata instances dynamically at runtime.

    The factory instances returned by the factory are capable of managing
    their metadata state, which can be proxied by the owning container.

    Args:

    * cls:
        A subclass of :class:`~iris.common.metadata.BaseMetadata`, defining
        the metadata to be managed.

    Kwargs:

    * kwargs:
        Initial values for the manufactured metadata instance. Unspecified
        fields will default to a value of 'None'.

    """

>>>>>>> cd420bb5
    def __init__(self, cls, **kwargs):
        #: The metadata class to be manufactured by this factory.
        self.cls = cls

        # Proxy for self.cls._fields for later internal use, as this
        # saves on indirect property lookup via self.cls
        self._fields = cls._fields

        # Initialise the metadata class fields in the instance.
        # Use cls directly here since it's available.
        for field in cls._fields:
            setattr(self, field, None)

        # Populate with provided kwargs, which have already been verified
        # by the factory.
        for field, value in kwargs.items():
            setattr(self, field, value)

    def __eq__(self, other):
        if not hasattr(other, "cls"):
            return NotImplemented
        match = self.cls is other.cls
        if match:
            match = self.values == other.values

        return match

    def __getstate__(self):
        """Return the instance state to be pickled."""
        return {field: getattr(self, field) for field in self._fields}

    def __ne__(self, other):
        match = self.__eq__(other)
        if match is not NotImplemented:
            match = not match

        return match

    def __reduce__(self):
        """
        Dynamically created classes at runtime cannot be pickled, due to not
        being defined at the top level of a module. As a result, we require to
        use the __reduce__ interface to allow 'pickle' to recreate this class
        instance, and dump and load instance state successfully.

        """
        return metadata_manager_factory, (self.cls,), self.__getstate__()

    def __repr__(self):
        args = ", ".join(
            [
                "{}={!r}".format(field, getattr(self, field))
                for field in self._fields
            ]
        )
        return "{}({})".format(self.__class__.__name__, args)

    def __setstate__(self, state):
        """Set the instance state when unpickling."""
        for field, value in state.items():
            setattr(self, field, value)

    @property
    def fields(self):
        """Return the name of the metadata members."""
        # Proxy for built-in namedtuple._fields property.
        return self._fields

    @property
    def values(self):
        fields = {field: getattr(self, field) for field in self._fields}
        return self.cls(**fields)

    # Define the name, (inheritance) bases, and namespace of the dynamic class.
    name = "MetadataManager"
    bases = ()
    namespace = {
        "DEFAULT_NAME": cls.DEFAULT_NAME,
        "__init__": __init__,
        "__eq__": __eq__,
        "__getstate__": __getstate__,
        "__ne__": __ne__,
        "__reduce__": __reduce__,
        "__repr__": __repr__,
        "__setstate__": __setstate__,
        "fields": fields,
        "name": cls.name,
        "token": cls.token,
        "values": values,
    }

    # Account for additional "CubeMetadata" specialised class behaviour.
    if cls is CubeMetadata:
        namespace["_names"] = cls._names

    # Dynamically create the metadata manager class.
    MetadataManager = type(name, bases, namespace)

    return MetadataManager


def metadata_manager_factory(cls, **kwargs):
    """
    A class instance factory function responsible for manufacturing
    metadata instances dynamically at runtime.

    The factory instances returned by the factory are capable of managing
    their metadata state, which can be proxied by the owning container.

    Args:

    * cls:
        A subclass of :class:`~iris.common.metadata.BaseMetadata`, defining
        the metadata to be managed.

    Kwargs:

    * kwargs:
        Initial values for the manufactured metadata instance. Unspecified
        fields will default to a value of 'None'.

    Returns:
        A manager instance for the provided metadata ``cls``.

    """
    # Check whether kwargs have valid fields for the specified metadata.
    if kwargs:
        extra = [field for field in kwargs.keys() if field not in cls._fields]
        if extra:
            bad = ", ".join(map(lambda field: "{!r}".format(field), extra))
            emsg = "Invalid {!r} field parameters, got {}."
            raise ValueError(emsg.format(cls.__name__, bad))

    # Dynamically create the metadata manager class at runtime or get a cached
    # version of it.
    MetadataManager = _factory_cache(cls)

    # Now manufacture an instance of the metadata manager class.
    manager = MetadataManager(cls, **kwargs)

    return manager


#: Convenience collection of lenient metadata combine services.
# TODO: change lists back to tuples once CellMeasureMetadata is re-integrated
# here (currently in experimental.ugrid).
SERVICES_COMBINE = [
    AncillaryVariableMetadata.combine,
    BaseMetadata.combine,
    CellMeasureMetadata.combine,
    CoordMetadata.combine,
    CubeMetadata.combine,
    DimCoordMetadata.combine,
]


#: Convenience collection of lenient metadata difference services.
SERVICES_DIFFERENCE = [
    AncillaryVariableMetadata.difference,
    BaseMetadata.difference,
    CellMeasureMetadata.difference,
    CoordMetadata.difference,
    CubeMetadata.difference,
    DimCoordMetadata.difference,
]


#: Convenience collection of lenient metadata equality services.
SERVICES_EQUAL = [
    AncillaryVariableMetadata.__eq__,
    AncillaryVariableMetadata.equal,
    BaseMetadata.__eq__,
    BaseMetadata.equal,
    CellMeasureMetadata.__eq__,
    CellMeasureMetadata.equal,
    CoordMetadata.__eq__,
    CoordMetadata.equal,
    CubeMetadata.__eq__,
    CubeMetadata.equal,
    DimCoordMetadata.__eq__,
    DimCoordMetadata.equal,
]


#: Convenience collection of lenient metadata services.
SERVICES = SERVICES_COMBINE + SERVICES_DIFFERENCE + SERVICES_EQUAL<|MERGE_RESOLUTION|>--- conflicted
+++ resolved
@@ -1352,10 +1352,6 @@
         return super().equal(other, lenient=lenient)
 
 
-<<<<<<< HEAD
-@lru_cache(maxsize=None)
-def _factory_cache(cls):
-=======
 def metadata_filter(
     instances,
     item=None,
@@ -1499,29 +1495,8 @@
     return result
 
 
-def metadata_manager_factory(cls, **kwargs):
-    """
-    A class instance factory function responsible for manufacturing
-    metadata instances dynamically at runtime.
-
-    The factory instances returned by the factory are capable of managing
-    their metadata state, which can be proxied by the owning container.
-
-    Args:
-
-    * cls:
-        A subclass of :class:`~iris.common.metadata.BaseMetadata`, defining
-        the metadata to be managed.
-
-    Kwargs:
-
-    * kwargs:
-        Initial values for the manufactured metadata instance. Unspecified
-        fields will default to a value of 'None'.
-
-    """
-
->>>>>>> cd420bb5
+@lru_cache(maxsize=None)
+def _factory_cache(cls):
     def __init__(self, cls, **kwargs):
         #: The metadata class to be manufactured by this factory.
         self.cls = cls
