--- conflicted
+++ resolved
@@ -292,10 +292,6 @@
     def assertArrayAlmostEqual(self, a, b):
         np.testing.assert_array_almost_equal(a, b)
 
-<<<<<<< HEAD
-    def assertArrayAllClose(self, a, b, **kwargs):
-        np.testing.assert_allclose(a, b, **kwargs)
-=======
     def assertArrayAllClose(self, a, b, rtol=1.0e-7, atol=0.0, **kwargs):
         """
         Check arrays are equal, within given relative + absolute tolerances.
@@ -318,7 +314,6 @@
 
         """
         np.testing.assert_allclose(a, b, rtol=rtol, atol=atol, **kwargs)
->>>>>>> 8196cae9
 
     def assertAttributesEqual(self, attr1, attr2):
         """
