--- conflicted
+++ resolved
@@ -92,12 +92,7 @@
 
     #: Tuple of keys tuples as would be used in a __getitem__ context.
     deferred_slices = None
-<<<<<<< HEAD
-    
-=======
-    """Tuple of keys tuples as would be used in a __getitem__ context."""
-
->>>>>>> 33c2a2cd
+
     def pre_slice_array_shape(self, proxy_array):
         """
         Given the associated proxy_array, calculate the shape of the resultant
@@ -191,14 +186,7 @@
         return self.__class__(data_shape=deepcopy(self._orig_data_shape),
                               data_type=deepcopy(self.data_type),
                               mdi=deepcopy(self.mdi),
-<<<<<<< HEAD
                               deferred_slices=deferred_slices)
-=======
-                              deferred_slices=self.deferred_slices + (new_deferred_slice, ),
-                              )
-
-        return new_proxy_array, new_data_manager
->>>>>>> 33c2a2cd
 
     def _deferred_slice_merge(self):
         """Determine the single slice that is equivalent to all the accumulated deferred slices."""
