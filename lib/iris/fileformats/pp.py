--- conflicted
+++ resolved
@@ -201,25 +201,16 @@
              }
 
 
-<<<<<<< HEAD
 #: Maps lbuser[0] to numpy data type. "default" will be interpreted if
 #: no match is found, providing a warning in such a case.
 LBUSER_DTYPE_LOOKUP = {1 :np.dtype('>f4'), 
                        2 :np.dtype('>i4'), 
-=======
-LBUSER_DTYPE_LOOKUP = {1 :np.dtype('>f4'),
-                       2 :np.dtype('>i4'),
->>>>>>> 33c2a2cd
                        3 :np.dtype('>i4'),
                        -1:np.dtype('>f4'),
                        -2:np.dtype('>i4'),
                        -3:np.dtype('>i4'),
                        'default': np.dtype('>f4'),
                        }
-<<<<<<< HEAD
-=======
-"""Maps lbuser[0] to numpy data type. "default" will be interpreted if no match is found, providing a warning in such a case."""
->>>>>>> 33c2a2cd
 
 # LBPROC codes and their English equivalents
 LBPROC_PAIRS = ((1, "Difference from another experiment"),
@@ -390,12 +381,6 @@
         #: A dictionary mapping special attribute names on this object
         #: to the slices/indices required to access them.
         self._name_lookup = name_mapping_dict or {}
-<<<<<<< HEAD
-        
-=======
-        """A dictionary mapping special attribute names on this object to the slices/indices required to access them."""
-
->>>>>>> 33c2a2cd
         self._value = value
 
         self._calculate_str_value_from_value()
@@ -575,13 +560,8 @@
             # Add to list off all flags
             if flag_value:
                 all_flags.append(flag_name)
-<<<<<<< HEAD
-            
+
         self.flags = tuple(all_flags)
-=======
-
-            self.flags = tuple(all_flags)
->>>>>>> 33c2a2cd
 
     def _set_value_from_flags(self):
         self._value = 0
@@ -1152,16 +1132,12 @@
 
             * xy - a string, "x" or "y" to specify the dimension for which to return points.
 
-<<<<<<< HEAD
         .. deprecated:: 1.5
 
         """ 
         msg = "The 'regular_points' method is deprecated."
         warnings.warn(msg, UserWarning, stacklevel=2)
 
-=======
-        """
->>>>>>> 33c2a2cd
         if xy.lower() == "x":
             bz = self.bzx
             bd = self.bdx
@@ -1182,16 +1158,12 @@
 
             * xy - a string, "x" or "y" to specify the dimension for which to return points.
 
-<<<<<<< HEAD
         .. deprecated:: 1.5
 
         """ 
         msg = "The 'regular_bounds' method is deprecated."
         warnings.warn(msg, UserWarning, stacklevel=2)
 
-=======
-        """
->>>>>>> 33c2a2cd
         if xy.lower() == "x":
             delta = 0.5 * self.bdx
         elif xy.lower() == "y":
@@ -1480,8 +1452,6 @@
     pp_file.close()
 
 
-<<<<<<< HEAD
-=======
 def _ensure_load_rules_loaded():
     """Makes sure the standard conversion and verification rules are loaded."""
 
@@ -1500,18 +1470,14 @@
                                                            rule_type=rules.ObjectReturningRule)
 
 
->>>>>>> 33c2a2cd
 def add_load_rules(filename):
     """
     Registers a rules file for use during the PP load process.
 
     Registered files are processed after the standard conversion rules, and in
     the order they were registered.
-<<<<<<< HEAD
     
         .. deprecated:: 1.5
-=======
->>>>>>> 33c2a2cd
 
     """
     msg = "The 'add_load_rules' function is deprecated."
