--- conflicted
+++ resolved
@@ -66,11 +66,6 @@
       border-top: 1px solid #9c9c9c;
       font-weight: bold;
   }}
-  .container {{
-      display: inline-block;
-      padding-right: 2em;
-      vertical-align: top;
-  }}
   .iris-word-cell {{
       text-align: left !important;
       white-space: pre;
@@ -91,14 +86,11 @@
       margin-top: 7px;
   }}
 </style>
-<div class="container">
-    <table class="iris" id="{id}">
-        {header}
-        {shape}
-        {content}
-    </table>
-</div>
-<div class="container">{data}</div>
+<table class="iris" id="{id}">
+    {header}
+    {shape}
+    {content}
+</table>
         """
 
     def __init__(self, cube):
@@ -119,7 +111,6 @@
                                 'Derived coordinates:']
 
         # Important content that summarises a cube is defined here.
-        self.lazy_data = self.cube.has_lazy_data()
         self.shapes = self.cube.shape
         self.scalar_cube = self.shapes == ()
         self.ndims = self.cube.ndim
@@ -218,18 +209,6 @@
                 '<td class="iris iris-inclusion-cell">{}</td>'.format(shape))
         cells.append('</tr>')
         return '\n'.join(cell for cell in cells)
-
-    def _lazy_data_repr(self):
-        """
-        Add the dask array repr if the cube has lazy data and dask can
-        produce an array repr.
-
-        """
-        try:
-            content = self.cube.lazy_data()._repr_html_()
-        except AttributeError:
-            content = '&nbsp;'
-        return content
 
     def _make_row(self, title, body=None, col_span=0):
         """
@@ -325,9 +304,6 @@
         # Deal with the header first.
         header = self._make_header()
 
-        # Add content describing the cube's data attribute.
-        data = self._lazy_data_repr() if self.lazy_data else '&nbsp;'
-
         # Check if we have a scalar cube.
         if self.scalar_cube:
             shape = ''
@@ -349,10 +325,6 @@
         return self._template.format(header=header,
                                      id=self.cube_id,
                                      shape=shape,
-<<<<<<< HEAD
-                                     content=content,
-                                     data=data)
-=======
                                      content=content)
 
 
@@ -439,5 +411,4 @@
         contents = self.make_content()
         contents_str = '\n'.join(contents)
         return self._template.format(uid=self.cubelist_id,
-                                     contents=contents_str)
->>>>>>> 3a6a2b9f
+                                     contents=contents_str)