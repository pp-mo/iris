--- conflicted
+++ resolved
@@ -10,15 +10,10 @@
 """
 
 from collections import OrderedDict
-
 from collections.abc import (
     Container,
-<<<<<<< HEAD
     Iterable,
     Iterator,
-    Mapping,
-=======
->>>>>>> 3be8c61b
     MutableMapping,
 )
 import copy
